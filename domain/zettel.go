//-----------------------------------------------------------------------------
// Copyright (c) 2020 Detlef Stern
//
// This file is part of zettelstore.
//
// Zettelstore is free software: you can redistribute it and/or modify it under
// the terms of the GNU Affero General Public License as published by the Free
// Software Foundation, either version 3 of the License, or (at your option)
// any later version.
//
// Zettelstore is distributed in the hope that it will be useful, but WITHOUT
// ANY WARRANTY; without even the implied warranty of MERCHANTABILITY or
// FITNESS FOR A PARTICULAR PURPOSE. See the GNU Affero General Public License
// for more details.
//
// You should have received a copy of the GNU Affero General Public License
// along with Zettelstore. If not, see <http://www.gnu.org/licenses/>.
//-----------------------------------------------------------------------------

// Package domain provides domain specific types, constants, and functions.
package domain

import (
	"strconv"
	"time"
)

// ZettelID ------------------------------------------------------------------

// ZettelID is the internal identification of a zettel. Typically, it is a
// time stamp of the form "YYYYMMDDHHmmSS" converted to an unsigned integer.
// A zettelstore implementation should try to set the last two digits to zero,
// e.g. the seconds should be zero,
type ZettelID uint64

// InvalidZettelID is a ZettelID that will never be valid
const InvalidZettelID = ZettelID(0)

const maxZettelID = 99999999999999

// ParseZettelID interprets a string as a zettel identification and
// returns its integer value.
func ParseZettelID(s string) (ZettelID, error) {
	if len(s) != 14 {
		return InvalidZettelID, strconv.ErrSyntax
	}
	res, err := strconv.ParseUint(s, 10, 47)
	if err != nil {
		return InvalidZettelID, err
	}
	if res == 0 {
		return InvalidZettelID, strconv.ErrRange
	}
	return ZettelID(res), nil
}

const digits = "0123456789"

// Format converts the zettel identification to a string of 14 digits.
// Only defined for valid ids.
func (zid ZettelID) Format() string {
	return string(zid.FormatBytes())
}

// FormatBytes converts the zettel identification to a byte slice of 14 digits.
// Only defined for valid ids.
func (zid ZettelID) FormatBytes() []byte {
	result := make([]byte, 14)
	for i := 13; i >= 0; i-- {
		result[i] = digits[zid%10]
		zid /= 10
	}
	return result
}

// IsValid determines if zettel id is a valid one, e.g. consists of max. 14 digits.
func (zid ZettelID) IsValid() bool { return 0 < zid && zid <= maxZettelID }

// NewZettelID returns a new zettel id based on the current time.
func NewZettelID(withSeconds bool) ZettelID {
	now := time.Now()
	var s string
	if withSeconds {
		s = now.Format("20060102150405")
	} else {
		s = now.Format("20060102150400")
	}
	res, err := ParseZettelID(s)
	if err != nil {
		panic(err)
	}
	return res
}

// Some important ZettelIDs
const (
<<<<<<< HEAD
	ConfigurationID     = ZettelID(100)
	BaseTemplateID      = ZettelID(10100)
	LoginTemplateID     = ZettelID(10200)
	ListTemplateID      = ZettelID(10300)
	DetailTemplateID    = ZettelID(10401)
	InfoTemplateID      = ZettelID(10402)
	FormTemplateID      = ZettelID(10403)
	RenameTemplateID    = ZettelID(10404)
	DeleteTemplateID    = ZettelID(10405)
	RolesTemplateID     = ZettelID(10500)
	TagsTemplateID      = ZettelID(10600)
	BaseCSSID           = ZettelID(20001)
	TemplateNewZettelID = ZettelID(40001)
	TemplateNewUserID   = ZettelID(40002)
=======
	ConfigurationID  = ZettelID(1)
	BaseTemplateID   = ZettelID(10100)
	LoginTemplateID  = ZettelID(10200)
	ListTemplateID   = ZettelID(10300)
	DetailTemplateID = ZettelID(10401)
	InfoTemplateID   = ZettelID(10402)
	FormTemplateID   = ZettelID(10403)
	RenameTemplateID = ZettelID(10404)
	DeleteTemplateID = ZettelID(10405)
	RolesTemplateID  = ZettelID(10500)
	TagsTemplateID   = ZettelID(10600)
	BaseCSSID        = ZettelID(20001)

	// Range 90000...99999 is reserved for zettel templates
	TemplateNewZettelID = ZettelID(91001)
	TemplateNewUserID   = ZettelID(96001)
>>>>>>> 963f5316
)

// Zettel --------------------------------------------------------------------

// Zettel is the main data object of a zettelstore.
type Zettel struct {
	Meta    *Meta   // Some additional meta-data.
	Content Content // The content of the zettel itself.
}

// Equal compares two zettel for equality.
func (z Zettel) Equal(o Zettel) bool {
	return z.Meta.Equal(o.Meta) && z.Content == o.Content
}<|MERGE_RESOLUTION|>--- conflicted
+++ resolved
@@ -94,23 +94,7 @@
 
 // Some important ZettelIDs
 const (
-<<<<<<< HEAD
-	ConfigurationID     = ZettelID(100)
-	BaseTemplateID      = ZettelID(10100)
-	LoginTemplateID     = ZettelID(10200)
-	ListTemplateID      = ZettelID(10300)
-	DetailTemplateID    = ZettelID(10401)
-	InfoTemplateID      = ZettelID(10402)
-	FormTemplateID      = ZettelID(10403)
-	RenameTemplateID    = ZettelID(10404)
-	DeleteTemplateID    = ZettelID(10405)
-	RolesTemplateID     = ZettelID(10500)
-	TagsTemplateID      = ZettelID(10600)
-	BaseCSSID           = ZettelID(20001)
-	TemplateNewZettelID = ZettelID(40001)
-	TemplateNewUserID   = ZettelID(40002)
-=======
-	ConfigurationID  = ZettelID(1)
+	ConfigurationID  = ZettelID(100)
 	BaseTemplateID   = ZettelID(10100)
 	LoginTemplateID  = ZettelID(10200)
 	ListTemplateID   = ZettelID(10300)
@@ -126,7 +110,6 @@
 	// Range 90000...99999 is reserved for zettel templates
 	TemplateNewZettelID = ZettelID(91001)
 	TemplateNewUserID   = ZettelID(96001)
->>>>>>> 963f5316
 )
 
 // Zettel --------------------------------------------------------------------
