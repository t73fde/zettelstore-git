//-----------------------------------------------------------------------------
// Copyright (c) 2020 Detlef Stern
//
// This file is part of zettelstore.
//
// Zettelstore is free software: you can redistribute it and/or modify it under
// the terms of the GNU Affero General Public License as published by the Free
// Software Foundation, either version 3 of the License, or (at your option)
// any later version.
//
// Zettelstore is distributed in the hope that it will be useful, but WITHOUT
// ANY WARRANTY; without even the implied warranty of MERCHANTABILITY or
// FITNESS FOR A PARTICULAR PURPOSE. See the GNU Affero General Public License
// for more details.
//
// You should have received a copy of the GNU Affero General Public License
// along with Zettelstore. If not, see <http://www.gnu.org/licenses/>.
//-----------------------------------------------------------------------------

// Package adapter provides handlers for web requests.
package adapter

import (
	"html/template"
	"log"
	"net/http"

	"zettelstore.de/z/config"
	"zettelstore.de/z/domain"
	"zettelstore.de/z/encoder"
	"zettelstore.de/z/parser"
	"zettelstore.de/z/usecase"
	"zettelstore.de/z/web/session"
)

// MakeGetHTMLZettelHandler creates a new HTTP handler for the use case "get zettel".
func MakeGetHTMLZettelHandler(
	te *TemplateEngine,
	getZettel usecase.GetZettel,
	getMeta usecase.GetMeta) http.HandlerFunc {
	return func(w http.ResponseWriter, r *http.Request) {
		zid, err := domain.ParseZettelID(r.URL.Path[1:])
		if err != nil {
			http.NotFound(w, r)
			return
		}

		ctx := r.Context()
		zettel, err := getZettel.Run(ctx, zid)
		if err != nil {
			checkUsecaseError(w, err)
			return
		}
		syntax := r.URL.Query().Get("syntax")
		z := parser.ParseZettel(zettel, syntax)

		langOption := encoder.StringOption{Key: "lang", Value: config.GetLang(z.InhMeta)}
		textTitle, err := formatInlines(z.Title, "text", &langOption)
		if err != nil {
			http.Error(w, "Internal error", http.StatusInternalServerError)
			log.Println(err)
			return
		}
		metaHeader, err := formatMeta(
			z.InhMeta,
			"html",
			&encoder.StringsOption{
				Key:   "no-meta",
				Value: []string{domain.MetaKeyTitle, domain.MetaKeyLang},
			},
		)
		if err != nil {
			http.Error(w, "Internal error", http.StatusInternalServerError)
			log.Println(err)
			return
		}
		htmlTitle, err := formatInlines(z.Title, "html", &langOption)
		if err != nil {
			http.Error(w, "Internal error", http.StatusInternalServerError)
			log.Println(err)
			return
		}
		newWindow := true
		htmlContent, err := formatBlocks(
			z.Ast,
			"html",
			&langOption,
<<<<<<< HEAD
			&encoder.StringOption{Key: "material", Value: config.GetIconMaterial()},
			&encoder.BoolOption{Key: "newwindow", Value: newWindow},
=======
			&encoder.StringOption{Key: domain.MetaKeyMarkerExternal, Value: config.GetMarkerExternal()},
			&encoder.BoolOption{Key: "newwindow", Value: true},
>>>>>>> 737d389d
			&encoder.AdaptLinkOption{Adapter: makeLinkAdapter(ctx, 'h', getMeta, "", "")},
			&encoder.AdaptImageOption{Adapter: makeImageAdapter()},
		)
		if err != nil {
			http.Error(w, "Internal error", http.StatusInternalServerError)
			log.Println(err)
			return
		}
		user := session.GetUser(ctx)
		roleText := z.Meta.GetDefault(domain.MetaKeyRole, "*")
		tags := buildTagInfos(z.Meta)
		extURL, hasExtURL := z.Meta.Get(domain.MetaKeyURL)
		base := te.makeBaseData(ctx, langOption.Value, textTitle, user)
		canClone := base.CanCreate && !zettel.Content.IsBinary()
		te.renderTemplate(ctx, w, domain.DetailTemplateID, struct {
			baseData
			MetaHeader   template.HTML
			HTMLTitle    template.HTML
			CanWrite     bool
			EditURL      string
			Zid          string
			InfoURL      string
			RoleText     string
			RoleURL      string
			HasTags      bool
			Tags         []simpleLink
			CanClone     bool
			CloneURL     string
			CanNew       bool
			NewURL       string
			HasExtURL    bool
			ExtURL       string
			ExtNewWindow template.HTMLAttr
			Content      template.HTML
		}{
			baseData:     base,
			MetaHeader:   template.HTML(metaHeader),
			HTMLTitle:    template.HTML(htmlTitle),
			CanWrite:     te.canWrite(ctx, user, zettel),
			EditURL:      newURLBuilder('e').SetZid(zid).String(),
			Zid:          zid.Format(),
			InfoURL:      newURLBuilder('i').SetZid(zid).String(),
			RoleText:     roleText,
			RoleURL:      newURLBuilder('h').AppendQuery("role", roleText).String(),
			HasTags:      len(tags) > 0,
			Tags:         tags,
			CanClone:     canClone,
			CloneURL:     newURLBuilder('c').SetZid(zid).String(),
			CanNew:       canClone && roleText == domain.MetaValueRoleNewTemplate,
			NewURL:       newURLBuilder('n').SetZid(zid).String(),
			ExtURL:       extURL,
			HasExtURL:    hasExtURL,
			ExtNewWindow: htmlAttrNewWindow(newWindow && hasExtURL),
			Content:      template.HTML(htmlContent),
		})
	}
}<|MERGE_RESOLUTION|>--- conflicted
+++ resolved
@@ -85,13 +85,8 @@
 			z.Ast,
 			"html",
 			&langOption,
-<<<<<<< HEAD
-			&encoder.StringOption{Key: "material", Value: config.GetIconMaterial()},
+			&encoder.StringOption{Key: domain.MetaKeyMarkerExternal, Value: config.GetMarkerExternal()},
 			&encoder.BoolOption{Key: "newwindow", Value: newWindow},
-=======
-			&encoder.StringOption{Key: domain.MetaKeyMarkerExternal, Value: config.GetMarkerExternal()},
-			&encoder.BoolOption{Key: "newwindow", Value: true},
->>>>>>> 737d389d
 			&encoder.AdaptLinkOption{Adapter: makeLinkAdapter(ctx, 'h', getMeta, "", "")},
 			&encoder.AdaptImageOption{Adapter: makeImageAdapter()},
 		)
